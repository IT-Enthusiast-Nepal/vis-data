--- conflicted
+++ resolved
@@ -254,13 +254,8 @@
   }
 }
 
-<<<<<<< HEAD
 // Extend Graph with an Emitter mixin
 Emitter(Graph.prototype);
-=======
-
-
->>>>>>> db692837
 
 /**
  * Get the script path where the vis.js library is located
